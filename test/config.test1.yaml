tutorial: true

<<<<<<< HEAD
run: 
  name: test1
  shared_cutouts: true
=======
results_dir: results/
summary_dir: results/
costs_dir: data/ #TODO change to the equivalent of technology data

run:
  name: "tutorial" # use this to keep track of runs with different settings
  name_subworkflow: "tutorial"  # scenario name of the pypsa-earth subworkflow
  shared_cutouts: true  # set to true to share the default cutout(s) across runs
                        # Note: value false requires build_cutout to be enabled

foresight: overnight

# option to disable the subworkflow to ease the analyses
disable_subworkflow: false
>>>>>>> a84abcfa

scenario:
  clusters: # number of nodes in Europe, any integer between 37 (1 node per country-zone) and several hundred
  - 4
  ll:
  - "c1"

countries: ['NG', 'BJ']

<<<<<<< HEAD
=======
demand_data:
  update_data: true # if true, the workflow downloads the energy balances data saved in data/demand/unsd/data again. Turn on for the first run.
  base_year: 2019

  other_industries: false # Whether or not to include industries that are not specified. some countries have has exaggerated numbers, check carefully.
  aluminium_year: 2019 # Year of the aluminium demand data specified in `data/AL_production.csv`


enable:
  retrieve_cost_data: true # if true, the workflow overwrites the cost data saved in data/costs again

fossil_reserves:
  oil: 100 #TWh Maybe redundant


>>>>>>> a84abcfa
export:
  h2export: [120] # Yearly export demand in TWh
  store: true # [True, False] # specifies whether an export store to balance demand is implemented
  store_capital_costs: "no_costs" # ["standard_costs", "no_costs"] # specifies the costs of the export store "standard_costs" takes CAPEX of "hydrogen storage tank type 1 including compressor"

existing_capacities:
  grouping_years_power: [1960, 1965, 1970, 1975, 1980, 1985, 1990, 1995, 2000, 2005, 2010, 2015, 2020, 2025, 2030]
  grouping_years_heat: [1980, 1985, 1990, 1995, 2000, 2005, 2010, 2015, 2019] # these should not extend 2020
  threshold_capacity: 10
  default_heating_lifetime: 20
  conventional_carriers:
  - lignite
  - coal
  - oil
  - uranium

sector:
<<<<<<< HEAD
  solid_biomass_potential: 10 # TWh/a, Potential of whole modelled area
=======
  gas:
    spatial_gas: true # ALWAYS TRUE
    network: false # ALWAYS FALSE for now (NOT USED)
    network_data: GGIT # Global dataset -> 'GGIT' , European dataset -> 'IGGIELGN'
    network_data_GGIT_status: ['Construction', 'Operating', 'Idle', 'Shelved', 'Mothballed', 'Proposed']
  hydrogen:
    network: true
    H2_retrofit_capacity_per_CH4: 0.6
    network_limit: 2000 #GWkm
    network_routes: gas # "gas or "greenfield". If "gas"  ->  the network data are fetched from ["sector"]["gas"]["network_data"]. If "greenfield"  -> the network follows the topology of electrical transmission lines
    gas_network_repurposing: true # If true -> ["sector"]["gas"]["network"] is automatically false
    underground_storage: false
    hydrogen_colors: false
    set_color_shares: false
    blue_share: 0.40
    pink_share: 0.05

  international_bunkers: false #Whether or not to count the emissions of international aviation and navigation

  oil:
    spatial_oil: true

  district_heating:
    potential: 0.3 #maximum fraction of urban demand which can be supplied by district heating
      #increase of today's district heating demand to potential maximum district heating share
      #progress = 0 means today's district heating share, progress=-1 means maximum fraction of urban demand is supplied by district heating
    progress: 1
      #2020: 0.0
      #2030: 0.3
      #2040: 0.6
      #2050: 1.0
    district_heating_loss: 0.15
  reduce_space_heat_exogenously: true  # reduces space heat demand by a given factor (applied before losses in DH)
  # this can represent e.g. building renovation, building demolition, or if
  # the factor is negative: increasing floor area, increased thermal comfort, population growth
  reduce_space_heat_exogenously_factor: 0.29 # per unit reduction in space heat demand
  # the default factors are determined by the LTS scenario from http://tool.european-calculator.eu/app/buildings/building-types-area/?levers=1ddd4444421213bdbbbddd44444ffffff11f411111221111211l212221
    # 2020: 0.10  # this results in a space heat demand reduction of 10%
    # 2025: 0.09  # first heat demand increases compared to 2020 because of larger floor area per capita
    # 2030: 0.09
    # 2035: 0.11
    # 2040: 0.16
    # 2045: 0.21
    # 2050: 0.29

  tes: true
  tes_tau: # 180 day time constant for centralised, 3 day for decentralised
    decentral: 3
    central: 180
  boilers: true
  oil_boilers: false
  chp: true
  micro_chp: false
  solar_thermal: true
  heat_pump_sink_T: 55 #Celsius, based on DTU / large area radiators; used un build_cop_profiles.py
  time_dep_hp_cop: true #time dependent heat pump coefficient of performance
  solar_cf_correction: 0.788457 # = >>>1/1.2683
  bev_plug_to_wheel_efficiency: 0.2 #kWh/km from EPA https://www.fueleconomy.gov/feg/ for Tesla Model S
  bev_charge_efficiency: 0.9 #BEV (dis-)charging efficiency
  transport_heating_deadband_upper: 20.
  transport_heating_deadband_lower: 15.
  ICE_lower_degree_factor: 0.375 #in per cent increase in fuel consumption per degree above deadband
  ICE_upper_degree_factor: 1.6
  EV_lower_degree_factor: 0.98
  EV_upper_degree_factor: 0.63
  bev_avail_max: 0.95
  bev_avail_mean: 0.8
  bev_dsm_restriction_value: 0.75 #Set to 0 for no restriction on BEV DSM
  bev_dsm_restriction_time: 7 #Time at which SOC of BEV has to be dsm_restriction_value
  v2g: true #allows feed-in to grid from EV battery
  bev_dsm: true #turns on EV battery
  bev_energy: 0.05 #average battery size in MWh
  bev_availability: 0.5 #How many cars do smart charging
  transport_fuel_cell_efficiency: 0.5
  transport_internal_combustion_efficiency: 0.3
  industry_util_factor: 0.7

  biomass_transport: true  # biomass transport between nodes
  biomass_transport_default_cost: 0.1 #EUR/km/MWh
  solid_biomass_potential: 10 # TWh/a, Potential of whole modelled area
  biogas_potential: 0.5 # TWh/a, Potential of whole modelled area
  efficiency_heat_oil_to_elec: 0.9
  efficiency_heat_biomass_to_elec: 0.9
  efficiency_heat_gas_to_elec: 0.9

  dynamic_transport:
    enable: false # If "True", then the BEV and FCEV shares are obtained depending on the "Co2L"-wildcard (e.g. "Co2L0.70: 0.10"). If "False", then the shares are obtained depending on the "demand" wildcard and "planning_horizons" wildcard as listed below (e.g. "DF_2050: 0.08")
    land_transport_electric_share:
      Co2L2.0: 0.00
      Co2L1.0: 0.01
      Co2L0.90: 0.03
      Co2L0.80: 0.06
      Co2L0.70: 0.10
      Co2L0.60: 0.17
      Co2L0.50: 0.27
      Co2L0.40: 0.40
      Co2L0.30: 0.55
      Co2L0.20: 0.69
      Co2L0.10: 0.80
      Co2L0.00: 0.88
    land_transport_fuel_cell_share:
      Co2L2.0: 0.01
      Co2L1.0: 0.01
      Co2L0.90: 0.01
      Co2L0.80: 0.01
      Co2L0.70: 0.01
      Co2L0.60: 0.01
      Co2L0.50: 0.01
      Co2L0.40: 0.01
      Co2L0.30: 0.01
      Co2L0.20: 0.01
      Co2L0.10: 0.01
      Co2L0.00: 0.01

  land_transport_fuel_cell_share: # 1 means all FCEVs HERE
    BU_2030: 0.00
    AP_2030: 0.004
    NZ_2030: 0.02
    DF_2030: 0.01
    AB_2030: 0.01
    BU_2050: 0.00
    AP_2050: 0.06
    NZ_2050: 0.28
    DF_2050: 0.08

  land_transport_electric_share: # 1 means all EVs  # This leads to problems when non-zero HERE
    BU_2030: 0.00
    AP_2030: 0.075
    NZ_2030: 0.13
    DF_2030: 0.01
    AB_2030: 0.01
    BU_2050: 0.00
    AP_2050: 0.42
    NZ_2050: 0.68
    DF_2050: 0.011

  co2_network: true
  co2_sequestration_potential: 200 #MtCO2/a sequestration potential for Europe
  co2_sequestration_cost: 10 #EUR/tCO2 for sequestration of CO2
  hydrogen_underground_storage: true
  shipping_hydrogen_liquefaction: false
  shipping_average_efficiency: 0.4 #For conversion of fuel oil to propulsion in 2011

  shipping_hydrogen_share: #1.0
    BU_2030: 0.00
    AP_2030: 0.00
    NZ_2030: 0.10
    DF_2030: 0.05
    AB_2030: 0.05
    BU_2050: 0.00
    AP_2050: 0.25
    NZ_2050: 0.36
    DF_2050: 0.12

>>>>>>> a84abcfa
  gadm_level: 2
snapshots:
  # arguments to pd.date_range
  start: "2013-03-1"
  end: "2013-03-7"

solving:
  solver:
    name: cbc<|MERGE_RESOLUTION|>--- conflicted
+++ resolved
@@ -1,25 +1,9 @@
 tutorial: true
 
-<<<<<<< HEAD
 run: 
   name: test1
+  name_subworkflow: "tutorial"
   shared_cutouts: true
-=======
-results_dir: results/
-summary_dir: results/
-costs_dir: data/ #TODO change to the equivalent of technology data
-
-run:
-  name: "tutorial" # use this to keep track of runs with different settings
-  name_subworkflow: "tutorial"  # scenario name of the pypsa-earth subworkflow
-  shared_cutouts: true  # set to true to share the default cutout(s) across runs
-                        # Note: value false requires build_cutout to be enabled
-
-foresight: overnight
-
-# option to disable the subworkflow to ease the analyses
-disable_subworkflow: false
->>>>>>> a84abcfa
 
 scenario:
   clusters: # number of nodes in Europe, any integer between 37 (1 node per country-zone) and several hundred
@@ -29,24 +13,6 @@
 
 countries: ['NG', 'BJ']
 
-<<<<<<< HEAD
-=======
-demand_data:
-  update_data: true # if true, the workflow downloads the energy balances data saved in data/demand/unsd/data again. Turn on for the first run.
-  base_year: 2019
-
-  other_industries: false # Whether or not to include industries that are not specified. some countries have has exaggerated numbers, check carefully.
-  aluminium_year: 2019 # Year of the aluminium demand data specified in `data/AL_production.csv`
-
-
-enable:
-  retrieve_cost_data: true # if true, the workflow overwrites the cost data saved in data/costs again
-
-fossil_reserves:
-  oil: 100 #TWh Maybe redundant
-
-
->>>>>>> a84abcfa
 export:
   h2export: [120] # Yearly export demand in TWh
   store: true # [True, False] # specifies whether an export store to balance demand is implemented
@@ -64,164 +30,7 @@
   - uranium
 
 sector:
-<<<<<<< HEAD
   solid_biomass_potential: 10 # TWh/a, Potential of whole modelled area
-=======
-  gas:
-    spatial_gas: true # ALWAYS TRUE
-    network: false # ALWAYS FALSE for now (NOT USED)
-    network_data: GGIT # Global dataset -> 'GGIT' , European dataset -> 'IGGIELGN'
-    network_data_GGIT_status: ['Construction', 'Operating', 'Idle', 'Shelved', 'Mothballed', 'Proposed']
-  hydrogen:
-    network: true
-    H2_retrofit_capacity_per_CH4: 0.6
-    network_limit: 2000 #GWkm
-    network_routes: gas # "gas or "greenfield". If "gas"  ->  the network data are fetched from ["sector"]["gas"]["network_data"]. If "greenfield"  -> the network follows the topology of electrical transmission lines
-    gas_network_repurposing: true # If true -> ["sector"]["gas"]["network"] is automatically false
-    underground_storage: false
-    hydrogen_colors: false
-    set_color_shares: false
-    blue_share: 0.40
-    pink_share: 0.05
-
-  international_bunkers: false #Whether or not to count the emissions of international aviation and navigation
-
-  oil:
-    spatial_oil: true
-
-  district_heating:
-    potential: 0.3 #maximum fraction of urban demand which can be supplied by district heating
-      #increase of today's district heating demand to potential maximum district heating share
-      #progress = 0 means today's district heating share, progress=-1 means maximum fraction of urban demand is supplied by district heating
-    progress: 1
-      #2020: 0.0
-      #2030: 0.3
-      #2040: 0.6
-      #2050: 1.0
-    district_heating_loss: 0.15
-  reduce_space_heat_exogenously: true  # reduces space heat demand by a given factor (applied before losses in DH)
-  # this can represent e.g. building renovation, building demolition, or if
-  # the factor is negative: increasing floor area, increased thermal comfort, population growth
-  reduce_space_heat_exogenously_factor: 0.29 # per unit reduction in space heat demand
-  # the default factors are determined by the LTS scenario from http://tool.european-calculator.eu/app/buildings/building-types-area/?levers=1ddd4444421213bdbbbddd44444ffffff11f411111221111211l212221
-    # 2020: 0.10  # this results in a space heat demand reduction of 10%
-    # 2025: 0.09  # first heat demand increases compared to 2020 because of larger floor area per capita
-    # 2030: 0.09
-    # 2035: 0.11
-    # 2040: 0.16
-    # 2045: 0.21
-    # 2050: 0.29
-
-  tes: true
-  tes_tau: # 180 day time constant for centralised, 3 day for decentralised
-    decentral: 3
-    central: 180
-  boilers: true
-  oil_boilers: false
-  chp: true
-  micro_chp: false
-  solar_thermal: true
-  heat_pump_sink_T: 55 #Celsius, based on DTU / large area radiators; used un build_cop_profiles.py
-  time_dep_hp_cop: true #time dependent heat pump coefficient of performance
-  solar_cf_correction: 0.788457 # = >>>1/1.2683
-  bev_plug_to_wheel_efficiency: 0.2 #kWh/km from EPA https://www.fueleconomy.gov/feg/ for Tesla Model S
-  bev_charge_efficiency: 0.9 #BEV (dis-)charging efficiency
-  transport_heating_deadband_upper: 20.
-  transport_heating_deadband_lower: 15.
-  ICE_lower_degree_factor: 0.375 #in per cent increase in fuel consumption per degree above deadband
-  ICE_upper_degree_factor: 1.6
-  EV_lower_degree_factor: 0.98
-  EV_upper_degree_factor: 0.63
-  bev_avail_max: 0.95
-  bev_avail_mean: 0.8
-  bev_dsm_restriction_value: 0.75 #Set to 0 for no restriction on BEV DSM
-  bev_dsm_restriction_time: 7 #Time at which SOC of BEV has to be dsm_restriction_value
-  v2g: true #allows feed-in to grid from EV battery
-  bev_dsm: true #turns on EV battery
-  bev_energy: 0.05 #average battery size in MWh
-  bev_availability: 0.5 #How many cars do smart charging
-  transport_fuel_cell_efficiency: 0.5
-  transport_internal_combustion_efficiency: 0.3
-  industry_util_factor: 0.7
-
-  biomass_transport: true  # biomass transport between nodes
-  biomass_transport_default_cost: 0.1 #EUR/km/MWh
-  solid_biomass_potential: 10 # TWh/a, Potential of whole modelled area
-  biogas_potential: 0.5 # TWh/a, Potential of whole modelled area
-  efficiency_heat_oil_to_elec: 0.9
-  efficiency_heat_biomass_to_elec: 0.9
-  efficiency_heat_gas_to_elec: 0.9
-
-  dynamic_transport:
-    enable: false # If "True", then the BEV and FCEV shares are obtained depending on the "Co2L"-wildcard (e.g. "Co2L0.70: 0.10"). If "False", then the shares are obtained depending on the "demand" wildcard and "planning_horizons" wildcard as listed below (e.g. "DF_2050: 0.08")
-    land_transport_electric_share:
-      Co2L2.0: 0.00
-      Co2L1.0: 0.01
-      Co2L0.90: 0.03
-      Co2L0.80: 0.06
-      Co2L0.70: 0.10
-      Co2L0.60: 0.17
-      Co2L0.50: 0.27
-      Co2L0.40: 0.40
-      Co2L0.30: 0.55
-      Co2L0.20: 0.69
-      Co2L0.10: 0.80
-      Co2L0.00: 0.88
-    land_transport_fuel_cell_share:
-      Co2L2.0: 0.01
-      Co2L1.0: 0.01
-      Co2L0.90: 0.01
-      Co2L0.80: 0.01
-      Co2L0.70: 0.01
-      Co2L0.60: 0.01
-      Co2L0.50: 0.01
-      Co2L0.40: 0.01
-      Co2L0.30: 0.01
-      Co2L0.20: 0.01
-      Co2L0.10: 0.01
-      Co2L0.00: 0.01
-
-  land_transport_fuel_cell_share: # 1 means all FCEVs HERE
-    BU_2030: 0.00
-    AP_2030: 0.004
-    NZ_2030: 0.02
-    DF_2030: 0.01
-    AB_2030: 0.01
-    BU_2050: 0.00
-    AP_2050: 0.06
-    NZ_2050: 0.28
-    DF_2050: 0.08
-
-  land_transport_electric_share: # 1 means all EVs  # This leads to problems when non-zero HERE
-    BU_2030: 0.00
-    AP_2030: 0.075
-    NZ_2030: 0.13
-    DF_2030: 0.01
-    AB_2030: 0.01
-    BU_2050: 0.00
-    AP_2050: 0.42
-    NZ_2050: 0.68
-    DF_2050: 0.011
-
-  co2_network: true
-  co2_sequestration_potential: 200 #MtCO2/a sequestration potential for Europe
-  co2_sequestration_cost: 10 #EUR/tCO2 for sequestration of CO2
-  hydrogen_underground_storage: true
-  shipping_hydrogen_liquefaction: false
-  shipping_average_efficiency: 0.4 #For conversion of fuel oil to propulsion in 2011
-
-  shipping_hydrogen_share: #1.0
-    BU_2030: 0.00
-    AP_2030: 0.00
-    NZ_2030: 0.10
-    DF_2030: 0.05
-    AB_2030: 0.05
-    BU_2050: 0.00
-    AP_2050: 0.25
-    NZ_2050: 0.36
-    DF_2050: 0.12
-
->>>>>>> a84abcfa
   gadm_level: 2
 snapshots:
   # arguments to pd.date_range
