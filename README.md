# PyPSA meets Africa and PyPSA meets Earth

## Development Status: **Stable and Active**

[![GitHub Super-Linter](https://github.com/pz-max/pypsa-meets-africa/workflows/Lint%20Code%20Base/badge.svg)](https://github.com/marketplace/actions/super-linter)
[![Status Linux](https://github.com/pypsa-meets-africa/pypsa-africa/actions/workflows/ci-linux.yaml/badge.svg?branch=main&event=push)](https://github.com/pypsa-meets-africa/pypsa-africa/actions/workflows/ci-linux.yaml)
[![Status Mac](https://github.com/pypsa-meets-africa/pypsa-africa/actions/workflows/ci-mac.yaml/badge.svg?branch=main&event=push)](https://github.com/pypsa-meets-africa/pypsa-africa/actions/workflows/ci-mac.yaml)
[![Status Windows](https://github.com/pypsa-meets-africa/pypsa-africa/actions/workflows/ci-windows.yaml/badge.svg?branch=main&event=push)](https://github.com/pypsa-meets-africa/pypsa-africa/actions/workflows/ci-windows.yaml)
![Size](https://img.shields.io/github/repo-size/pypsa-meets-africa/pypsa-africa)
[![Documentation Status](https://readthedocs.org/projects/pypsa-meets-africa/badge/?version=latest)](https://pypsa-meets-africa.readthedocs.io/en/latest/?badge=latest)

PyPSA meets Africa is a free and open source software initiative aiming to develop a powerful energy system model for Africa. The tool was first released end of 2022 and is heavily based on [PyPSA](https://pypsa.readthedocs.io/en/latest/) and [PyPSA-Eur](https://pypsa-eur.readthedocs.io/en/latest/). In 2022 we will focus on Earth wide expansion. Stay tuned and join our mission - We look for users, co-developers and leaders!

A short presentation about our project and its aims is given on our [website](https://pypsa-meets-africa.github.io/). There you can also sign-up to our Newsletter. Watch our latest discussion with African leaders about [Open Energy System Modelling in Africa: State of the Art and Future Opportunities](https://www.youtube.com/watch?v=E0V0T4U9nmQ). Let's work together for a better future.

<p align="center">
  <img src="doc/img/africa_osm_map.png" width="600">
</p>

## Get involved

There are multiple ways to get involved and learn more about our work. That's how we organise ourselves:

- [**Discord NEW! (Open)**](https://discord.gg/AnuJBk23FU)
  - chat with the community, team up on features, exchange with developers, code in voice channels
  - registration and usage is for free
      <p align="left">
        <a href="https://discord.gg/AnuJBk23FU">
          <img src="https://discord.com/assets/cb48d2a8d4991281d7a6a95d2f58195e.svg" width="150">
        <a/>
      </p>
- **General code meeting (Open)**
  - every month Thursday 16-17:00 (UTC+0) <a href="https://drive.google.com/file/d/1-vLnZhqGH8S2a9AfQtbPIbj7qNmVaxWx/view?usp=sharing" >download .ics</a>
  - join for project news and high-level code updates
  - meeting hosted on Discord
  - [open agenda](https://docs.google.com/document/d/1r6wm2RBe0DWFngmItpFfSFHA-CnUmVcVTkIKmthdW3g/edit?usp=sharing). See what we will discuss. Invited members have edit rights.
- **Buddy talk (Open)**
  - every Friday between 17-18:00 (UTC+0)
  - book a 20min meeting with Max to discuss anything you like
  - booking link: [app.autobook.me/max-parzen/pypsa-meets-africa](https://app.autobook.me/max-parzen/pypsa-meets-africa) (developed by @mnm-matin)
- **Specific code meeting (Open)**
  - meeting hosted on Discord
  - join updates, demos, Q&A's, discussions and the coordination of each work package
  1. Demand creation and prediction meeting, every Wednesday 21:00 UTC+0
  2. AI asset detection meeting, every Tuesday 15:30 UTC+0
  3. Sector coupling meeting, every Thursday 09:00 UTC+0
  4. Data workflow and architecture meeting, every Thursday 13:30 UTC+0
- **Outreach meeting (Open)**
  - every second week, Tuesday 17:00 UTC+0
  - planning, discussing events, workshops, communication, community activities
- [**Google Drive (by invitation)**](https://drive.google.com/drive/folders/13Z8Y9zgsh5IZaDNkkRyo1wkoMgbdUxT5?usp=sharing)
  - access to minutes, presentations, lists, documents

## Installation

1. Open your terminal at a location where you want to install pypsa-africa. Type the following in your terminal to download the package from GitHub:

```bash
    .../some/path/without/spaces % git clone https://github.com/pypsa-meets-africa/pypsa-africa.git
```

2. The python package requirements are curated in the `envs/environment.yaml` file.
   The environment can be installed using:

```bash
    .../pypsa-africa % conda env create -f envs/environment.yaml
```

3. For running the optimization one has to install the solver. We can recommend the open source HiGHs solver which installation manual is given [here](https://github.com/PyPSA/PyPSA/blob/633669d3f940ea256fb0a2313c7a499cbe0122a5/pypsa/linopt.py#L608-L632).

4. To use jupyter lab (new jupyter notebooks) **continue** with the [ipython kernel installation](http://echrislynch.com/2019/02/01/adding-an-environment-to-jupyter-notebooks/) and test if your jupyter lab works:

```bash
    .../pypsa-africa % ipython kernel install --user --name=pypsa-africa

    .../pypsa-africa % jupyter lab
```

## Test run on tutorial

- In the folder open a terminal/command window to be located at this path `~/pypsa-africa/`
- Activate the environment `conda activate pypsa-africa`
- Rename config.tutorial.yaml to config.yaml. For instance in Linux:
  ```bash
  mv config.tutorial.yaml config.yaml
  ```
- Run a dryrun of the Snakemake workflow by typing simply in the terminal:
  ```bash
  snakemake -j 1 solve_all_networks -n
  ```
  Remove the -n to do a real run. Follow the tutorial of PyPSA-Eur 1 and 2 on [YouTube](https://www.youtube.com/watch?v=ty47YU1_eeQ) to continue with an analysis.

## Training

- We recently updated some [hackathon material](https://github.com/pypsa-meets-africa/pypsa-africa-hackathon) for PyPSA-Africa. The hackathon contains jupyter notebooks with exercises. After going through the 1 day theoretical and practical material you should have a suitable coding setup and feel confident about contributing.
- The get a general feeling about the PyPSA functionality, we further recommend going through the [PyPSA](https://github.com/PyPSA/PyPSA/tree/master/examples) and [Atlite](https://github.com/PyPSA/atlite/tree/master/examples) examples.

## Questions and Issues

- We are happy to answer questions and help with issues **if they are public**. Through being public the wider community can benefit from the raised points. Some tips. **Bugs** and **feature requests** should be raised in the [**GitHub Issues**](https://github.com/pypsa-meets-africa/pypsa-africa/issues/new/choose). **General workflow** or **user questions** as well as discussion points should be posted at the [**GitHub Discussions**](https://github.com/pypsa-meets-africa/pypsa-africa/discussions/categories/q-a) tab. Happy coding.

## Documentation

The documentation is available here: [documentation](https://pypsa-meets-africa.readthedocs.io/en/latest/index.html).

## Collaborators

<!-- https://github.com/marketplace/actions/contribute-list -->

<!-- readme: collaborators,contributors -start -->
<table>
<tr>
    <td align="center">
        <a href="https://github.com/pz-max">
            <img src="https://avatars.githubusercontent.com/u/61968949?v=4" width="100;" alt="pz-max"/>
            <br />
<<<<<<< HEAD
            <sub><b>hazemakhalek</b></sub>
=======
            <sub><b>Max Parzen</b></sub>
>>>>>>> 5eb73705
        </a>
    </td>
    <td align="center">
        <a href="https://github.com/davide-f">
            <img src="https://avatars.githubusercontent.com/u/67809479?v=4" width="100;" alt="davide-f"/>
            <br />
            <sub><b>Davide-f</b></sub>
        </a>
    </td>
    <td align="center">
        <a href="https://github.com/restyled-commits">
            <img src="https://avatars.githubusercontent.com/u/65077583?v=4" width="100;" alt="restyled-commits"/>
            <br />
            <sub><b>Restyled Commits</b></sub>
        </a>
    </td>
    <td align="center">
        <a href="https://github.com/ekatef">
            <img src="https://avatars.githubusercontent.com/u/30229437?v=4" width="100;" alt="ekatef"/>
            <br />
            <sub><b>Ekaterina</b></sub>
        </a>
    </td>
    <td align="center">
        <a href="https://github.com/mnm-matin">
            <img src="https://avatars.githubusercontent.com/u/45293386?v=4" width="100;" alt="mnm-matin"/>
            <br />
            <sub><b>Mnm-matin</b></sub>
        </a>
    </td>
    <td align="center">
        <a href="https://github.com/Hazem-IEG">
            <img src="https://avatars.githubusercontent.com/u/87850910?v=4" width="100;" alt="Hazem-IEG"/>
            <br />
            <sub><b>Hazem-IEG</b></sub>
        </a>
    </td></tr>
<tr>
    <td align="center">
        <a href="https://github.com/euronion">
            <img src="https://avatars.githubusercontent.com/u/42553970?v=4" width="100;" alt="euronion"/>
            <br />
            <sub><b>Euronion</b></sub>
        </a>
    </td>
    <td align="center">
        <a href="https://github.com/LukasFrankenQ">
            <img src="https://avatars.githubusercontent.com/u/55196140?v=4" width="100;" alt="LukasFrankenQ"/>
            <br />
            <sub><b>Lukas Franken</b></sub>
        </a>
    </td>
    <td align="center">
        <a href="https://github.com/Tooblippe">
            <img src="https://avatars.githubusercontent.com/u/805313?v=4" width="100;" alt="Tooblippe"/>
            <br />
            <sub><b>Tobie</b></sub>
        </a>
    </td>
    <td align="center">
        <a href="https://github.com/koen-vg">
            <img src="https://avatars.githubusercontent.com/u/74298901?v=4" width="100;" alt="koen-vg"/>
            <br />
            <sub><b>Koen Van Greevenbroek</b></sub>
        </a>
    </td>
    <td align="center">
<<<<<<< HEAD
        <a href="https://github.com/Hazem-IEG">
            <img src="https://avatars.githubusercontent.com/u/87850910?v=4" width="100;" alt="Hazem-IEG"/>
            <br />
            <sub><b>Hazem-IEG</b></sub>
        </a>
    </td>
    <td align="center">
        <a href="https://github.com/energyLS">
            <img src="https://avatars.githubusercontent.com/u/89515385?v=4" width="100;" alt="energyLS"/>
            <br />
            <sub><b>EnergyLS</b></sub>
        </a>
    </td>
    <td align="center">
        <a href="https://github.com/restyled-commits">
            <img src="https://avatars.githubusercontent.com/u/65077583?v=4" width="100;" alt="restyled-commits"/>
            <br />
            <sub><b>Restyled Commits</b></sub>
        </a>
    </td>
    <td align="center">
        <a href="https://github.com/ekatef">
            <img src="https://avatars.githubusercontent.com/u/30229437?v=4" width="100;" alt="ekatef"/>
            <br />
            <sub><b>Ekaterina</b></sub>
        </a>
    </td></tr>
<tr>
    <td align="center">
        <a href="https://github.com/giacfalk">
            <img src="https://avatars.githubusercontent.com/u/36954873?v=4" width="100;" alt="giacfalk"/>
            <br />
            <sub><b>Giacomo Falchetta</b></sub>
        </a>
    </td>
    <td align="center">
        <a href="https://github.com/Tooblippe">
            <img src="https://avatars.githubusercontent.com/u/805313?v=4" width="100;" alt="Tooblippe"/>
=======
        <a href="https://github.com/jarry7">
            <img src="https://avatars.githubusercontent.com/u/27745389?v=4" width="100;" alt="jarry7"/>
>>>>>>> 5eb73705
            <br />
            <sub><b>Jarrad Wright</b></sub>
        </a>
    </td>
    <td align="center">
        <a href="https://github.com/EmreYorat">
            <img src="https://avatars.githubusercontent.com/u/93644024?v=4" width="100;" alt="EmreYorat"/>
            <br />
            <sub><b>EmreYorat</b></sub>
        </a>
    </td></tr>
<tr>
    <td align="center">
        <a href="https://github.com/stephenjlee">
            <img src="https://avatars.githubusercontent.com/u/11340470?v=4" width="100;" alt="stephenjlee"/>
            <br />
            <sub><b>Stephen J Lee</b></sub>
        </a>
    </td></tr>
</table>
<!-- readme: collaborators,contributors -end --><|MERGE_RESOLUTION|>--- conflicted
+++ resolved
@@ -114,11 +114,7 @@
         <a href="https://github.com/pz-max">
             <img src="https://avatars.githubusercontent.com/u/61968949?v=4" width="100;" alt="pz-max"/>
             <br />
-<<<<<<< HEAD
-            <sub><b>hazemakhalek</b></sub>
-=======
             <sub><b>Max Parzen</b></sub>
->>>>>>> 5eb73705
         </a>
     </td>
     <td align="center">
@@ -186,7 +182,6 @@
         </a>
     </td>
     <td align="center">
-<<<<<<< HEAD
         <a href="https://github.com/Hazem-IEG">
             <img src="https://avatars.githubusercontent.com/u/87850910?v=4" width="100;" alt="Hazem-IEG"/>
             <br />
@@ -223,12 +218,8 @@
         </a>
     </td>
     <td align="center">
-        <a href="https://github.com/Tooblippe">
-            <img src="https://avatars.githubusercontent.com/u/805313?v=4" width="100;" alt="Tooblippe"/>
-=======
         <a href="https://github.com/jarry7">
             <img src="https://avatars.githubusercontent.com/u/27745389?v=4" width="100;" alt="jarry7"/>
->>>>>>> 5eb73705
             <br />
             <sub><b>Jarrad Wright</b></sub>
         </a>
