--- conflicted
+++ resolved
@@ -315,21 +315,6 @@
 - networkx=3.1
 - nodeenv=1.8.0
 - nomkl=1.0
-<<<<<<< HEAD
-- notebook=6.4.12
-- notebook-shim=0.1.0
-- nspr=4.32
-- nss=3.78
-- numba=0.56.4
-- numexpr=2.8.3
-- numpy=1.23.2
-- openjpeg=2.4.0
-- openpyxl=3.0.10
-- openssl=1.1.1q
-- packaging=21.3
-- pandas=1.4.4
-- pandoc=2.19.2
-=======
 - notebook-shim=0.2.3
 - nspr=4.35
 - nss=3.89
@@ -343,7 +328,6 @@
 - overrides=7.3.1
 - packaging=23.1
 - pandas=2.0.3
->>>>>>> 990132f9
 - pandocfilters=1.5.0
 - panel=1.2.0
 - pango=1.50.14
@@ -388,20 +372,6 @@
 - pycparser=2.21
 - pyct=0.4.6
 - pyct-core=0.4.6
-<<<<<<< HEAD
-- pygments=2.13.0
-- pyogrio=0.5.1
-- pyomo=6.4.2
-- pyopenssl=22.0.0
-- pyparsing=3.0.9
-- pyproj=3.2.1
-- pyqt=5.12.3
-- pyqt-impl=5.12.3
-- pyqt5-sip=4.19.18
-- pyqtchart=5.12
-- pyqtwebengine=5.12.1
-- pyrsistent=0.18.1
-=======
 - pydoe2=1.3.0
 - pygments=2.15.1
 - pyomo=6.6.1
@@ -411,7 +381,6 @@
 - pypsa=0.24.0
 - pyqt=5.15.7
 - pyqt5-sip=12.11.0
->>>>>>> 990132f9
 - pyshp=2.3.1
 - pysocks=1.7.1
 - pytables=3.8.0
