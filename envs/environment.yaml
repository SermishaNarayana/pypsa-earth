# SPDX-FileCopyrightText:  PyPSA-Earth and PyPSA-Eur Authors
#
# SPDX-License-Identifier: AGPL-3.0-or-later

name: pypsa-earth
channels:
- conda-forge
- bioconda
- gurobi
dependencies:
- python>=3.8
- pip
- mamba   # esp for windows build

- pypsa>=0.25
# - atlite>=0.2.4  # until https://github.com/PyPSA/atlite/issues/244 is not merged
- dask
# currently the packages are being installed with pip
# need to move back to conda once the issues will be resolved
- powerplantmatching>=0.5.19
# - earth-osm>=2.1
# until the release will incorporate all the fixes needed
# to work with CDS beta
- atlite>=0.3

  # Dependencies of the workflow itself
- xlrd
- openpyxl
- seaborn
- snakemake-minimal<8
- memory_profiler
- ruamel.yaml<=0.17.26
- pytables
- pyscipopt # added to compy with the quadratic objective requirement of the clustering script
- lxml
- numpy
# starting from 1.3.5 numpoly requires numpy>2.0 which leads to issues
- numpoly<=1.3.4
- pandas
- geopandas>=0.11.0, <=0.14.3
- fiona<1.10.0
- xarray>=2023.11.0, <2023.12.0
- netcdf4
- networkx
- scipy
- pydoe2
- shapely!=2.0.4
- pre-commit
- pyomo
- matplotlib<=3.5.2
- reverse-geocode
- country_converter
- pyogrio
- numba
- py7zr

  # Keep in conda environment when calling ipython
- ipython
  # Jupyter notebook requirement
- ipykernel
- jupyterlab

  # GIS dependencies:
- cartopy
- descartes
- rasterio!=1.2.10, <=1.3.11
- rioxarray

 # Plotting
- geoviews
- hvplot
- graphviz
- contextily
- graphviz

  # PyPSA-Eur-Sec Dependencies
- geopy
- tqdm
- pytz
- country_converter

  # Cloud download
# - googledrivedownloader  # Commented until https://github.com/ndrplz/google-drive-downloader/pull/28 is merged: PR installed using pip

# Default solver for tests (required for CI)
- glpk
- gurobi

- pip:
  - earth-osm>=2.2 # until conda release it out for earth-osm
  - git+https://github.com/davide-f/google-drive-downloader@master  # google drive with fix for virus scan
<<<<<<< HEAD
  - git+https://github.com/FRESNA/vresutils@master  # until new pip release > 0.3.1 (strictly)
  - git+https://github.com/vincentarelbundock/pycountrycode@main # until the fix will be available via https://github.com/vincentarelbundock/pycountrycode/pull/13
=======
>>>>>>> ec37fe1f
  - tsam>=1.1.0
  - chaospy  # lastest version only available on pip
  - fake_useragent
  #- countrycode==0.4.0 # a sub-dependency; the restriction is needed to deal with an encoding error for windows<|MERGE_RESOLUTION|>--- conflicted
+++ resolved
@@ -89,11 +89,6 @@
 - pip:
   - earth-osm>=2.2 # until conda release it out for earth-osm
   - git+https://github.com/davide-f/google-drive-downloader@master  # google drive with fix for virus scan
-<<<<<<< HEAD
-  - git+https://github.com/FRESNA/vresutils@master  # until new pip release > 0.3.1 (strictly)
-  - git+https://github.com/vincentarelbundock/pycountrycode@main # until the fix will be available via https://github.com/vincentarelbundock/pycountrycode/pull/13
-=======
->>>>>>> ec37fe1f
   - tsam>=1.1.0
   - chaospy  # lastest version only available on pip
   - fake_useragent
