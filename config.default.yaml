--- conflicted
+++ resolved
@@ -14,7 +14,7 @@
   clusters: [6]
   opts: [Co2L-3H]
 
-countries: ["NG", "NI"]
+countries: ["NG", "NE"]
 
   # ['DZ', 'AO', 'BJ', 'BW', 'BF', 'BI', 'CM', 'CF', 'TD', 'CG', 'CD',
   # 'DJ', 'EG', 'GQ', 'ER', 'ET', 'GA', 'GH', 'GN', 'CI', 'KE', 'LS', 'LR', 'LY',
@@ -60,12 +60,8 @@
 
 enable:
   # prepare_links_p_nom: false
-<<<<<<< HEAD
-  retrieve_databundle: true
-=======
   retrieve_databundle: false
   download_osm_data: true
->>>>>>> d86176f9
   # retrieve_cutout: true
   # retrieve_natura_raster: true
   # If "build_cutout" : true # requires cds API key https://cds.climate.copernicus.eu/api-how-to
