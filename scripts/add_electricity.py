--- conflicted
+++ resolved
@@ -714,7 +714,6 @@
 
 def estimate_renewable_capacities_irena(n, config):
 
-<<<<<<< HEAD
     if not config["electricity"].get("estimate_renewable_capacities"): return
     
     year = config["electricity"]["estimate_renewable_capacities"]["year"]
@@ -748,9 +747,6 @@
             assert np.isscalar(expansion_limit)
             logger.info(f"Reducing capacity expansion limit to {expansion_limit*100:.2f}% of installed capacity.")
             n.generators.loc[tech_i, 'p_nom_max'] = float(expansion_limit) * n.generators.loc[tech_i, 'p_nom_min']
-=======
-    print("test")
->>>>>>> 14211873
 
 
 def estimate_renewable_capacities(n, tech_map=None):
