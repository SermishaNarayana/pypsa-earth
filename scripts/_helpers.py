--- conflicted
+++ resolved
@@ -7,11 +7,8 @@
 
 import logging
 import os
-<<<<<<< HEAD
 import sys
-=======
 import subprocess
->>>>>>> f7eb5e41
 from pathlib import Path
 
 import country_converter as coco
