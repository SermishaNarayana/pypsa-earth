--- conflicted
+++ resolved
@@ -24,11 +24,7 @@
             f,
             snakemake.params.summary_dir
             + "/"
-<<<<<<< HEAD
-            + snakemake.config["run"]["name"]
-=======
-            + snakemake.params.run
->>>>>>> ec4c8ed7
+            + snakemake.params.run["name"]
             + "/configs/"
             + name,
         )