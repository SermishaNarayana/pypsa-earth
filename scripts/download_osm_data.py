<<<<<<< HEAD
import os
import pandas as pd
import geopandas as gpd
import shutil
import logging

from earth_osm import eo
from pathlib import Path
from _helpers import configure_logging
from config_osm_data import (
    iso_to_geofk_dict,
)
=======
# -*- coding: utf-8 -*-
import glob
import os
from pathlib import Path

import geopandas as gpd
import pandas as pd
from _helpers import configure_logging
from config_osm_data import iso_to_geofk_dict
from earth_osm import eo
>>>>>>> 138f648b

_logger = logging.getLogger(__name__)
_logger.setLevel(logging.INFO)


def country_list_to_geofk(country_list):
    """
    Convert the requested country list into geofk norm

    Parameters
    ----------
    input : str
        Any two-letter country name or aggregation of countries given in config_osm_data.py
        Country name duplications won't distort the result.
        Examples are:
        ["NG","ZA"], downloading osm data for Nigeria and South Africa
        ["SNGM"], downloading data for Senegal&Gambia shape
        ["NG","ZA","NG"], won't distort result.

    Returns
    -------
    full_codes_list : list
        Example ["NG","ZA"]
    """

    full_codes_list = [convert_iso_to_geofk(c_code) for c_code in set(country_list)]

    return full_codes_list


def convert_iso_to_geofk(iso_code, iso_coding=True, convert_dict=iso_to_geofk_dict):
    """
    Function to convert the iso code name of a country into the corresponding geofabrik
    In Geofabrik, some countries are aggregated, thus if a single country is requested,
    then all the agglomeration shall be downloaded
    For example, Senegal (SN) and Gambia (GM) cannot be found alone in geofabrik,
    but they can be downloaded as a whole SNGM

    The conversion directory, initialized to iso_to_geofk_dict is used to perform such conversion
    When a two-letter code country is found in convert_dict, and iso_coding is enabled,
    then that two-letter code is converted into the corresponding value of the dictionary

    Parameters
    ----------
    iso_code : str
        Two-code country code to be converted
    iso_coding : bool
        When true, the iso to geofk is performed
    convert_dict : dict
        Dictionary used to apply the conversion iso to geofk
        The keys correspond to the countries iso codes that need a different region to be downloaded
    """
    if iso_coding and iso_code in convert_dict:
        return convert_dict[iso_code]
    else:
        return iso_code


<<<<<<< HEAD
=======
def concat_outputs(store_path_data, store_path_resources):
    names = ["generators", "cables", "lines", "substations"]
    # create output folder if it does not exist
    os.makedirs(str(store_path_resources), exist_ok=True)
    for n in names:
        filter = Path.joinpath(store_path_data, "out", f"*{n}.csv")
        filenames = [i for i in glob.glob(str(filter))]
        path = Path.joinpath(store_path_resources, f"africa_all_raw_{n}.csv")
        if len(filenames) > 0:
            concat_csv(filenames).to_csv(path, index=False)
        else:
            open(path, "a").close()

        filter = Path.joinpath(store_path_data, "out", f"*{n}.geojson")
        filenames = [i for i in glob.glob(str(filter))]
        path = Path.joinpath(store_path_resources, f"africa_all_raw_{n}.geojson")
        if len(filenames) > 0:
            concat_geojson(filenames).to_file(path, driver="GeoJSON")
        else:
            open(path, "a").close()


def concat_csv(filenames):
    # Read the files into a list of DataFrames
    data = list(map(pd.read_csv, filenames))
    # Concatenate the DataFrames into a single DataFrame
    result = pd.concat(data)
    return result


def concat_geojson(filenames):
    # Read the files into a list of GeoDataFrames\
    assert len(filenames) > 0, "No files to concatenate"
    data = list(map(gpd.read_file, filenames))
    # Concatenate the GeoDataFrames into a single GeoDataFrame
    result = gpd.GeoDataFrame(pd.concat(data, ignore_index=True))
    return result


>>>>>>> 138f648b
if __name__ == "__main__":
    if "snakemake" not in globals():
        from _helpers import mock_snakemake, sets_path_to_root

        os.chdir(os.path.dirname(os.path.abspath(__file__)))
        snakemake = mock_snakemake("download_osm_data")
        sets_path_to_root("pypsa-earth")
    configure_logging(snakemake)

    store_path_data = Path.joinpath(Path().cwd(), "data", "osm")
    store_path_resources = Path.joinpath(Path().cwd(), "resources", "osm", "raw")
    country_list = country_list_to_geofk(snakemake.config["countries"])

    eo.get_osm_data(
<<<<<<< HEAD
      primary_name = 'power',
      region_list = country_list,
      feature_list = ['substation', 'line', 'cable', 'generator'],
      update = False,
      mp = True,
      data_dir = store_path_data,
      out_format = ["csv", "geojson"],
      out_aggregate = True,
=======
        primary_name="power",
        region_list=country_list,
        feature_list=["substation", "line", "cable", "generator"],
        update=False,
        mp=True,
        data_dir=store_path_data,
>>>>>>> 138f648b
    )

    out_path = Path.joinpath(store_path_data, "out")
    names = ["generators", "cables", "lines", "substations"]
    format = ["csv", "geojson"]
    
    # Create file if not existing
    for name in names:
        for f in format:
            filename = Path.joinpath(out_path, f"all_{name}.{f}")
            if not Path.exists(filename):
                _logger.info(f"{filename} does not exist, create empty file")
                open(filename, 'w').close()
    
            # Move and rename
            old_path = Path.joinpath(out_path, f"all_{name}.{f}")
            new_path = Path.joinpath(store_path_resources, f"africa_all_{name}.{f}")
            _logger.info(f"Create {old_path} and move to {new_path}")
            shutil.move(old_path, new_path)
<|MERGE_RESOLUTION|>--- conflicted
+++ resolved
@@ -1,4 +1,7 @@
-<<<<<<< HEAD
+# -*- coding: utf-8 -*-
+# SPDX-FileCopyrightText: : 2021 PyPSA-Africa Authors
+#
+# SPDX-License-Identifier: GPL-3.0-or-later
 import os
 import pandas as pd
 import geopandas as gpd
@@ -11,18 +14,6 @@
 from config_osm_data import (
     iso_to_geofk_dict,
 )
-=======
-# -*- coding: utf-8 -*-
-import glob
-import os
-from pathlib import Path
-
-import geopandas as gpd
-import pandas as pd
-from _helpers import configure_logging
-from config_osm_data import iso_to_geofk_dict
-from earth_osm import eo
->>>>>>> 138f648b
 
 _logger = logging.getLogger(__name__)
 _logger.setLevel(logging.INFO)
@@ -81,48 +72,6 @@
         return iso_code
 
 
-<<<<<<< HEAD
-=======
-def concat_outputs(store_path_data, store_path_resources):
-    names = ["generators", "cables", "lines", "substations"]
-    # create output folder if it does not exist
-    os.makedirs(str(store_path_resources), exist_ok=True)
-    for n in names:
-        filter = Path.joinpath(store_path_data, "out", f"*{n}.csv")
-        filenames = [i for i in glob.glob(str(filter))]
-        path = Path.joinpath(store_path_resources, f"africa_all_raw_{n}.csv")
-        if len(filenames) > 0:
-            concat_csv(filenames).to_csv(path, index=False)
-        else:
-            open(path, "a").close()
-
-        filter = Path.joinpath(store_path_data, "out", f"*{n}.geojson")
-        filenames = [i for i in glob.glob(str(filter))]
-        path = Path.joinpath(store_path_resources, f"africa_all_raw_{n}.geojson")
-        if len(filenames) > 0:
-            concat_geojson(filenames).to_file(path, driver="GeoJSON")
-        else:
-            open(path, "a").close()
-
-
-def concat_csv(filenames):
-    # Read the files into a list of DataFrames
-    data = list(map(pd.read_csv, filenames))
-    # Concatenate the DataFrames into a single DataFrame
-    result = pd.concat(data)
-    return result
-
-
-def concat_geojson(filenames):
-    # Read the files into a list of GeoDataFrames\
-    assert len(filenames) > 0, "No files to concatenate"
-    data = list(map(gpd.read_file, filenames))
-    # Concatenate the GeoDataFrames into a single GeoDataFrame
-    result = gpd.GeoDataFrame(pd.concat(data, ignore_index=True))
-    return result
-
-
->>>>>>> 138f648b
 if __name__ == "__main__":
     if "snakemake" not in globals():
         from _helpers import mock_snakemake, sets_path_to_root
@@ -137,7 +86,6 @@
     country_list = country_list_to_geofk(snakemake.config["countries"])
 
     eo.get_osm_data(
-<<<<<<< HEAD
       primary_name = 'power',
       region_list = country_list,
       feature_list = ['substation', 'line', 'cable', 'generator'],
@@ -146,14 +94,6 @@
       data_dir = store_path_data,
       out_format = ["csv", "geojson"],
       out_aggregate = True,
-=======
-        primary_name="power",
-        region_list=country_list,
-        feature_list=["substation", "line", "cable", "generator"],
-        update=False,
-        mp=True,
-        data_dir=store_path_data,
->>>>>>> 138f648b
     )
 
     out_path = Path.joinpath(store_path_data, "out")
