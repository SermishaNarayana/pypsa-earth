# -*- coding: utf-8 -*-
# SPDX-FileCopyrightText:  PyPSA-Earth and PyPSA-Eur Authors
#
# SPDX-License-Identifier: AGPL-3.0-or-later

# -*- coding: utf-8 -*-

import os

import geopandas as gpd
import numpy as np
import pandas as pd
from _helpers import (
    configure_logging,
    create_logger,
    read_geojson,
    read_osm_config,
    sets_path_to_root,
    to_csv_nafix,
)
from scipy.spatial import cKDTree
from shapely.geometry import LineString, MultiLineString, Point
from shapely.ops import linemerge, nearest_points, split
from sklearn.cluster import DBSCAN
from tqdm import tqdm

logger = create_logger(__name__)


def line_endings_to_bus_conversion(lines):
    # Assign to every line a start and end point

    lines["bounds"] = lines["geometry"].boundary  # create start and end point

    lines["bus_0_coors"] = lines["bounds"].map(lambda p: p.geoms[0])
    lines["bus_1_coors"] = lines["bounds"].map(lambda p: p.geoms[1])

    # splits into coordinates
    lines["bus0_lon"] = lines["bus_0_coors"].x
    lines["bus0_lat"] = lines["bus_0_coors"].y
    lines["bus1_lon"] = lines["bus_1_coors"].x
    lines["bus1_lat"] = lines["bus_1_coors"].y

    return lines


def set_substations_ids(buses, distance_crs, tol=5000):
    """
    Assigns station IDs to buses based on their proximity.

    Parameters:
    - buses: GeoDataFrame object representing the buses data.
    - distance_crs: Coordinate reference system (CRS) to convert the geometry to.
    - tol: Tolerance distance in chosen CRS to define cluster proximity.

    Returns:
    - None. Modifies the 'station_id' column in the 'buses' GeoDataFrame.

    Example:
    set_substations_ids(buses_data, 'EPSG:3857', tol=5000)
    """

    # Convert the geometry to EPSG:3857
    tmp_geometry = buses.geometry.to_crs(distance_crs)

    coords = tmp_geometry.apply(lambda geom: np.array(geom.coords[0])).to_list()

    # Perform DBSCAN on the coordinates
    db = DBSCAN(eps=tol, min_samples=1).fit(coords)

    # Add the cluster labels to the GeoDataFrame
    buses["station_id"] = db.labels_


def set_lines_ids(lines, buses, distance_crs):
    """
    Function to set line buses ids to the closest bus in the list.
    """
    # set tqdm options for set lines ids
    lines_d = lines.to_crs(distance_crs)
    buses_d = buses.to_crs(distance_crs)

    # initialization
    lines["bus0"] = -1
    lines["bus1"] = -1

    for key, lines_sel in lines_d.groupby(["voltage", "dc"]):
        buses_sel = buses_d.query(f"voltage == {key[0]} and dc == {key[1]}")

        # find the closest node of the bus0 of the line
        bus0_points = np.array(
            list(
                lines_sel.geometry.boundary.apply(
                    lambda x: (x.geoms[0].x, x.geoms[0].y)
                )
            )
        )
<<<<<<< HEAD
        bus1_points = np.array(
            list(
                lines_sel.geometry.boundary.apply(
                    lambda x: (x.geoms[1].x, x.geoms[1].y)
                )
=======
        if distance_bus0 > 0.0:
            # the line does not start in the node, thus modify the linestring
            lines.loc[i, "geometry"] = linemerge(
                [
                    LineString(
                        [
                            buses.loc[bus0_id, "geometry"],
                            lines.loc[i, "geometry"].boundary.geoms[0],
                        ]
                    ),
                    lines.loc[i, "geometry"],
                ]
>>>>>>> 5d3ad203
            )
        )
<<<<<<< HEAD
        points_buses = np.array(list(buses_sel.geometry.apply(lambda x: (x.x, x.y))))

        btree = cKDTree(points_buses)
        dist0, idx0 = btree.query(bus0_points, k=1)  # find closest points of bus0
        dist1, idx1 = btree.query(bus1_points, k=1)  # find closest points of bus1

        # set bus0 and bus1
        lines.loc[lines_sel.index, "bus0"] = buses_sel.bus_id.iloc[idx0].values
        lines.loc[lines_sel.index, "bus1"] = buses_sel.bus_id.iloc[idx1].values

        # check if the line starts exactly in the bus0, otherwise modify the linestring
        bus0_linestring = (
            lines.loc[lines_sel.index]
            .apply(
                lambda x: LineString([buses.geometry.loc[x["bus0"]], x["bus_0_coors"]]),
                axis=1,
=======
        if distance_bus1 > 0.0:
            # the line does not end in the node, thus modify the linestring
            lines.loc[i, "geometry"] = linemerge(
                [
                    lines.loc[i, "geometry"],
                    LineString(
                        [
                            lines.loc[i, "geometry"].boundary.geoms[1],
                            buses.loc[bus1_id, "geometry"],
                        ]
                    ),
                ]
>>>>>>> 5d3ad203
            )
            .set_crs(crs=lines.crs)
        )
        bus1_linestring = (
            lines.loc[lines_sel.index]
            .apply(
                lambda x: LineString([x["bus_1_coors"], buses.geometry.loc[x["bus1"]]]),
                axis=1,
            )
            .set_crs(crs=lines.crs)
        )

        # update geometry with left and right linestrings to match bus0 and bus1
        lines.loc[lines_sel.index, "geometry"] = (
            lines.loc[lines_sel.index]
            .union(bus0_linestring)
            .union(bus1_linestring)
            .apply(linemerge)
        )

    return lines, buses


def merge_stations_same_station_id(
    buses, delta_lon=0.001, delta_lat=0.001, precision=4
):
    """
    Function to merge buses with same voltage and station_id This function
    iterates over all substation ids and creates a bus_id for every substation
    and voltage level.

    Therefore, a substation with multiple voltage levels is represented
    with different buses, one per voltage level
    """
    # initialize list of cleaned buses
    buses_clean = []

    # initialize the number of buses
    n_buses = 0

    for g_name, g_value in buses.groupby(by="station_id"):
        # average location of the buses having the same station_id
        station_point_x = np.round(g_value.geometry.x.mean(), precision)
        station_point_y = np.round(g_value.geometry.y.mean(), precision)

        # loop for every voltage level in the bus
        # The location of the buses is averaged; in the case of multiple voltage levels for the same station_id,
        # each bus corresponding to a voltage level and each polatity is located at a distance regulated by delta_lon/delta_lat
        v_it = 0
        for v_name, bus_row in g_value.groupby(by=["voltage", "dc"]):
            lon_bus = np.round(station_point_x + v_it * delta_lon, precision)
            lat_bus = np.round(station_point_y + v_it * delta_lat, precision)

            # add the bus
            buses_clean.append(
                [
                    n_buses,  # "bus_id"
                    g_name,  # "station_id"
                    v_name[0],  # "voltage"
                    bus_row["dc"].all(),  # "dc"
                    # bus_row["dc"].all(),  # "dc"
                    "|".join(bus_row["symbol"].unique()),  # "symbol"
                    bus_row["under_construction"].any(),  # "under_construction"
                    "|".join(bus_row["tag_substation"].unique()),  # "tag_substation"
                    bus_row["tag_area"].sum(),  # "tag_area"
                    lon_bus,  # "lon"
                    lat_bus,  # "lat"
                    bus_row["country"].iloc[0],  # "country"
                    Point(
                        lon_bus,
                        lat_bus,
                    ),  # "geometry"
                ]
            )

            # increase counters
            v_it += 1
            n_buses += 1

    # names of the columns
    buses_clean_columns = [
        "bus_id",
        "station_id",
        "voltage",
        "dc",
        "symbol",
        "under_construction",
        "tag_substation",
        "tag_area",
        "lon",
        "lat",
        "country",
        "geometry",
    ]

    return gpd.GeoDataFrame(buses_clean, columns=buses_clean_columns).set_crs(
        crs=buses.crs, inplace=True
    )


def get_ac_frequency(df, fr_col="tag_frequency"):
    """
    # Function to define a default frequency value.

    Attempts to find the most usual non-zero frequency across the
    dataframe; 50 Hz is assumed as a back-up value
    """

    # Initialize a default frequency value
    ac_freq_default = 50

    grid_freq_levels = df[fr_col].value_counts(sort=True, dropna=True)
    if not grid_freq_levels.empty:
        # AC lines frequency shouldn't be 0Hz
        ac_freq_levels = grid_freq_levels.loc[
            grid_freq_levels.index.get_level_values(0) != "0"
        ]
        ac_freq_default = ac_freq_levels.index.get_level_values(0)[0]

    return ac_freq_default


def get_transformers(buses, lines):
    """
    Function to create fake transformer lines that connect buses of the same
    station_id at different voltage.
    """

    ac_freq = get_ac_frequency(lines)
    df_transformers = []

    # Transformers should be added between AC buses only
    buses_ac = buses[~buses["dc"]]
    for g_name, g_value in buses_ac.sort_values("voltage", ascending=True).groupby(
        by="station_id"
    ):
        # note: by construction there cannot be more that two buses with the same station_id and same voltage
        n_voltages = len(g_value)

        if n_voltages > 1:
            for id in range(0, n_voltages - 1):
                # when g_value has more than one node, it means that there are multiple voltages for the same bus
                geom_trans = LineString(
                    [g_value.geometry.iloc[id], g_value.geometry.iloc[id + 1]]
                )

                df_transformers.append(
                    [
                        f"transf_{g_name}_{id}",  # "line_id"
                        g_value["bus_id"].iloc[id],  # "bus0"
                        g_value["bus_id"].iloc[id + 1],  # "bus1"
                        g_value.voltage.iloc[id],  # "voltage_bus0"
                        g_value.voltage.iloc[id + 1],  # "voltage_bus0"
                        g_value.country.iloc[id],  # "country"
                        geom_trans,  # "geometry"
                    ]
                )

    # name of the columns
    trasf_columns = [
        "line_id",
        "bus0",
        "bus1",
        "voltage_bus0",
        "voltage_bus1",
        "country",
        "geometry",
    ]

    df_transformers = gpd.GeoDataFrame(df_transformers, columns=trasf_columns)
    if not df_transformers.empty:
        init_index = 0 if lines.empty else lines.index[-1] + 1
        df_transformers.set_index(init_index + df_transformers.index, inplace=True)
    # update line endings
    df_transformers = line_endings_to_bus_conversion(df_transformers)

    return df_transformers


def get_converters(buses, lines):
    """
    Function to create fake converter lines that connect buses of the same
    station_id of different polarities.
    """

    df_converters = []

    for g_name, g_value in buses.sort_values("voltage", ascending=True).groupby(
        by="station_id"
    ):
        # note: by construction there cannot be more that two buses with the same station_id and same voltage
        n_voltages = len(g_value)

        # A converter stations should have both AC and DC parts
        if g_value["dc"].any() & ~g_value["dc"].all():
            dc_voltage = g_value[g_value.dc]["voltage"].values

            for u in dc_voltage:
                id_0 = g_value[g_value["dc"] & g_value["voltage"].isin([u])].index[0]

                ac_voltages = g_value[~g_value.dc]["voltage"]
                # A converter is added between a DC nodes and AC one with the closest voltage
                id_1 = ac_voltages.sub(u).abs().idxmin()

                geom_conv = LineString(
                    [g_value.geometry.loc[id_0], g_value.geometry.loc[id_1]]
                )

                df_converters.append(
                    [
                        f"convert_{g_name}_{id_0}",  # "line_id"
                        g_value["bus_id"].loc[id_0],  # "bus0"
                        g_value["bus_id"].loc[id_1],  # "bus1"
                        False,  # "underground"
                        False,  # "under_construction"
                        g_value.country.loc[id_0],  # "country"
                        geom_conv,  # "geometry"
                    ]
                )

    # name of the columns
    conv_columns = [
        "converter_id",
        "bus0",
        "bus1",
        "underground",
        "under_construction",
        "country",
        "geometry",
    ]

    df_converters = gpd.GeoDataFrame(df_converters, columns=conv_columns).reset_index()

    return df_converters


def connect_stations_same_station_id(lines, buses):
    """
    Function to create fake links between substations with the same
    substation_id.
    """
    ac_freq = get_ac_frequency(lines)
    station_id_list = buses.station_id.unique()

    add_lines = []
    from shapely.geometry import LineString

    for s_id in station_id_list:
        buses_station_id = buses[buses.station_id == s_id]

        if len(buses_station_id) > 1:
            for b_it in range(1, len(buses_station_id)):
                add_lines.append(
                    [
                        f"link{buses_station_id}_{b_it}",  # "line_id"
                        buses_station_id.index[0],  # "bus0"
                        buses_station_id.index[b_it],  # "bus1"
                        400000,  # "voltage"
                        1,  # "circuits"
                        0.0,  # "length"
                        False,  # "underground"
                        False,  # "under_construction"
                        "transmission",  # "tag_type"
                        ac_freq,  # "tag_frequency"
                        buses_station_id.country.iloc[0],  # "country"
                        LineString(
                            [
                                buses_station_id.geometry.iloc[0],
                                buses_station_id.geometry.iloc[b_it],
                            ]
                        ),  # "geometry"
                        LineString(
                            [
                                buses_station_id.geometry.iloc[0],
                                buses_station_id.geometry.iloc[b_it],
                            ]
                        ).bounds,  # "bounds"
                        buses_station_id.geometry.iloc[0],  # "bus_0_coors"
                        buses_station_id.geometry.iloc[b_it],  # "bus_1_coors"
                        buses_station_id.lon.iloc[0],  # "bus0_lon"
                        buses_station_id.lat.iloc[0],  # "bus0_lat"
                        buses_station_id.lon.iloc[b_it],  # "bus1_lon"
                        buses_station_id.lat.iloc[b_it],  # "bus1_lat"
                    ]
                )

    # name of the columns
    add_lines_columns = [
        "line_id",
        "bus0",
        "bus1",
        "voltage",
        "circuits",
        "length",
        "underground",
        "under_construction",
        "tag_type",
        "tag_frequency",
        "country",
        "geometry",
        "bounds",
        "bus_0_coors",
        "bus_1_coors",
        "bus0_lon",
        "bus0_lat",
        "bus1_lon",
        "bus1_lat",
    ]

    df_add_lines = gpd.GeoDataFrame(pd.concat(add_lines), columns=add_lines_columns)
    lines = pd.concat([lines, df_add_lines], ignore_index=True)

    return lines


def set_lv_substations(buses):
    """
    Function to set what nodes are lv, thereby setting substation_lv The
    current methodology is to set lv nodes to buses where multiple voltage
    level are found, hence when the station_id is duplicated.
    """
    # initialize column substation_lv to true
    buses["substation_lv"] = True

    # For each station number with multiple buses make lowest voltage `substation_lv = TRUE`
    bus_with_stations_duplicates = buses[
        buses.station_id.duplicated(keep=False)
    ].sort_values(by=["station_id", "voltage"])
    lv_bus_at_station_duplicates = (
        buses[buses.station_id.duplicated(keep=False)]
        .sort_values(by=["station_id", "voltage"])
        .drop_duplicates(subset=["station_id"])
    )
    # Set all buses with station duplicates "False"
    buses.loc[bus_with_stations_duplicates.index, "substation_lv"] = False
    # Set lv_buses with station duplicates "True"
    buses.loc[lv_bus_at_station_duplicates.index, "substation_lv"] = True

    return buses


def merge_stations_lines_by_station_id_and_voltage(
    lines, buses, geo_crs, distance_crs, tol=2000
):
    """
    Function to merge close stations and adapt the line datasets to adhere to
    the merged dataset.
    """

    logger.info(
        "Stage 4a/5: Set substation ids with tolerance of %.2f km" % (tol / 1000)
    )

    # set substation ids
    set_substations_ids(buses, distance_crs, tol=tol)

    logger.info("Stage 4b/5: Merge substations with the same id")

    # merge buses with same station id and voltage
    if not buses.empty:
        buses = merge_stations_same_station_id(buses)

    logger.info("Stage 4c/5: Specify the bus ids of the line endings")

    # set the bus ids to the line dataset
    lines, buses = set_lines_ids(lines, buses, distance_crs)

    # drop lines starting and ending in the same node
    lines.drop(lines[lines["bus0"] == lines["bus1"]].index, inplace=True)
    # update line endings
    lines = line_endings_to_bus_conversion(lines)

    # set substation_lv
    set_lv_substations(buses)

    logger.info("Stage 4d/5: Add converters to lines")

    # append fake converters
    # lines = pd.concat([lines, converters], ignore_index=True)

    # reset index
    lines.reset_index(drop=True, inplace=True)
    # if len(links) > 0:
    #     links.reset_index(drop=True, inplace=True)

    return lines, buses


def fix_overpassing_lines(lines, buses, distance_crs, tol=1):
    """
    Snap buses to lines that are within a certain tolerance. It does this by
    first buffering the buses by the tolerance distance, and then performing a
    spatial join to find all lines that intersect with the buffers. For each
    group of lines that intersect with a buffer, the function identifies the
    points that overpass the line (i.e., are not snapped to the line), and then
    snaps those points to the nearest point on the line. The line is then split
    at each snapped point, resulting in a new set of lines that are snapped to
    the buses. The function returns a GeoDataFrame containing the snapped
    lines, and the original GeoDataFrame containing the buses.

    Parameters
    ----------
    lines : GeoDataFrame
        GeoDataFrame containing the lines
    buses : GeoDataFrame
        GeoDataFrame containing the buses
    distance_crs : str
        Coordinate reference system to use for distance calculations
    tol : float
        Tolerance in meters to snap the buses to the lines

    Returns
    -------
    lines : GeoDataFrame
        GeoDataFrame containing the lines
    """
    if lines.empty:
        return lines, buses

    df_l = lines.copy()  # can use lines directly without copying
    # drop all columns except id and geometry for buses
    df_p = buses.copy()

    line_id_str = "line_id"
    bus_id_str = "bus_id"

    # change crs to distance based
    df_l = df_l.to_crs(distance_crs)
    df_p = df_p.to_crs(distance_crs)

    # set index to bus_id
    df_p.set_index(bus_id_str, inplace=True)

    # Buffer points to create areas for spatial join
    buffer_df = df_p.buffer(tol).to_frame()

    # Spatial join to find lines intersecting point buffers
    joined = gpd.sjoin(df_l, buffer_df, how="inner", op="intersects")

    # group lines by their index
    group_lines = joined.groupby(level=0)

    # iterate over the groups, TODO: change to apply
    for i, group in group_lines:
        line_id = df_l.loc[i, line_id_str]  # pick the line id that represents the group
        line_geom = df_l.loc[i, "geometry"]

        # number of points that intersect with the line
        num_points = len(group)

        # get the indices of the points that intersect with the line
        points_indexes = group["index_right"].tolist()

        # get the geometries of the points that intersect with the line
        all_points = df_p.loc[points_indexes, "geometry"]

        # discard points related to the extrema points (the buses) of each line
        distance_from_buses = all_points.distance(line_geom.boundary)
        overpassing_points = list(all_points[distance_from_buses > tol])

        # if no overpassing points are identified, skip iteration
        if len(overpassing_points) == 0:
            continue

        # find all the nearest points on the line to the points that intersect with the line
        nearest_points_list = [
            nearest_points(line_geom, point)[0] for point in overpassing_points
        ]

        # sort the nearest points based on their distance from the start point of the line
        nearest_points_list.sort(key=lambda point: line_geom.project(point))

        # split the line at each nearest point using the split function
        split_line = [line_geom]
        for point in nearest_points_list:
            # Split the line at the current point
            # The split function returns a GeometryCollection, so we need to convert it to a list
            split_lines = split(split_line[-1], point)
            split_line = split_line[:-1] + list(split_lines.geoms)

        # convert the split line to a multilinestring
        split_line = MultiLineString(split_line)

        # replace the line with the split line in lines df
        df_l.loc[i, "geometry"] = split_line

    # explode the multilinestrings (not recommended, but included for completion)
    # exploding the df should be done at the last step
    # if an operation requires separate lines, it should be done using df.explode().apply(your_function)
    # which is a lot more memory efficient
    df_l = df_l.explode(index_parts=True).reset_index()

    # revise line_id to account for part index
    df_l[line_id_str] = (
        df_l[line_id_str].astype(str) + "_" + df_l["level_1"].astype(str)
    )
    df_l.drop(columns=["level_0", "level_1"], inplace=True)

    # update line endings (included for completion, the scope of the function should be limited to fixing overpassing lines)
    # commented out due to errors in the bus conversion function
    # df_l = line_endings_to_bus_conversion(df_l)

    # update length
    df_l["length"] = df_l.to_crs(distance_crs).geometry.length

    # return to original crs
    df_l = df_l.to_crs(lines.crs)

<<<<<<< HEAD
    # remove lines that are rings (included for completion), TODO: this should be a separate function
    df_l = df_l[~df_l.geometry.is_ring].reset_index(drop=True)
=======
    lines = df_to_add if lines.empty else pd.concat([lines, df_to_add])

    lines = gpd.GeoDataFrame(lines.reset_index(drop=True), crs=lines.crs)
>>>>>>> 5d3ad203

    # buses should not be returned as they are not changed, but included for completion
    return df_l, buses


def force_ac_lines(df, col="tag_frequency"):
    """
    Function that forces all PyPSA lines to be AC lines.

    A network can contain AC and DC power lines that are modelled as
    PyPSA "Line" component. When DC lines are available, their power
    flow can be controlled by their converter. When it is artificially
    converted into AC, this feature is lost. However, for debugging and
    preliminary analysis, it can be useful to bypass problems.
    """
    # TODO: default frequency may be by country
    default_ac_frequency = 50

    df["tag_frequency"] = default_ac_frequency
    df["dc"] = False

    return df


def add_buses_to_empty_countries(country_list, fp_country_shapes, buses):
    """
    Function to add a bus for countries missing substation data.
    """
    country_shapes = gpd.read_file(fp_country_shapes).set_index("name")["geometry"]
    bus_country_list = buses["country"].unique().tolist()

    # it may happen that bus_country_list contains entries not relevant as a country name (e.g. "not found")
    # difference can't give negative values; the following will return only relevant country names
    no_data_countries = list(set(country_list).difference(set(bus_country_list)))

    if len(no_data_countries) > 0:
        logger.info(
            f"No buses for the following countries: {no_data_countries}. Adding a node for everyone of them."
        )
        no_data_countries_shape = (
            country_shapes[country_shapes.index.isin(no_data_countries) == True]
            .reset_index()
            .to_crs(geo_crs)
        )
        length = len(no_data_countries)
        df = gpd.GeoDataFrame(
            {
                "voltage": [220000] * length,
                "country": no_data_countries_shape["name"],
                "lon": no_data_countries_shape["geometry"].centroid.x,
                "lat": no_data_countries_shape["geometry"].centroid.y,
                "bus_id": np.arange(len(buses) + 1, len(buses) + (length + 1), 1),
                "station_id": [np.nan] * length,
                # All lines for the countries with NA bus data are assumed to be AC
                "dc": [False] * length,
                "under_construction": [False] * length,
                "tag_area": [0.0] * length,
                "symbol": ["substation"] * length,
                "tag_substation": ["transmission"] * length,
                "geometry": no_data_countries_shape["geometry"].centroid,
                "substation_lv": [True] * length,
            },
            crs=geo_crs,
        ).astype(
            buses.dtypes.to_dict()
        )  # keep the same dtypes as buses
        buses = gpd.GeoDataFrame(
            pd.concat([buses, df], ignore_index=True).reset_index(drop=True),
            crs=buses.crs,
        )

        # update country list by buses dataframe
        bus_country_list = buses["country"].unique().tolist()

    non_allocated_countries = list(
        set(country_list).symmetric_difference(set(bus_country_list))
    )

    if len(non_allocated_countries) > 0:
        logger.error(
            f"There following countries could not be allocated properly: {non_allocated_countries}"
        )

    return buses


def built_network(
    inputs,
    outputs,
    build_osm_network_config,
    countries_config,
    geo_crs,
    distance_crs,
    force_ac=False,
):
    logger.info("Stage 1/5: Read input data")
    osm_clean_columns = read_osm_config("osm_clean_columns")
    buses = read_geojson(
        inputs["substations"],
        osm_clean_columns["substation"].keys(),
        dtype=osm_clean_columns["substation"],
    )
    lines = read_geojson(
        inputs["lines"],
        osm_clean_columns["line"].keys(),
        dtype=osm_clean_columns["line"],
    )

    lines = line_endings_to_bus_conversion(lines)

    if force_ac:
        logger.info(
            "Stage 2/5: AC and DC network: disabled, forced buses and lines to AC"
        )
        lines = force_ac_lines(lines)
        buses["dc"] = False
    else:
        logger.info("Stage 2/5: AC and DC network: enabled")

    # Address the overpassing line issue Step 3/5
    if build_osm_network_config.get("split_overpassing_lines", False):
        tol = build_osm_network_config.get("overpassing_lines_tolerance", 1)
        logger.info("Stage 3/5: Avoid nodes overpassing lines: enabled with tolerance")

        lines, buses = fix_overpassing_lines(lines, buses, distance_crs, tol=tol)
    else:
        logger.info("Stage 3/5: Avoid nodes overpassing lines: disabled")

    # Add bus to countries with no buses
    buses = add_buses_to_empty_countries(countries_config, inputs.country_shapes, buses)

    # METHOD to merge buses with same voltage and within tolerance Step 4/5
    if build_osm_network_config.get("group_close_buses", False):
        tol = build_osm_network_config.get("group_tolerance_buses", 500)
        logger.info(
            f"Stage 4/5: Aggregate close substations: enabled with tolerance {tol} m"
        )
        lines, buses = merge_stations_lines_by_station_id_and_voltage(
            lines, buses, geo_crs, distance_crs, tol=tol
        )
    else:
        logger.info("Stage 4/5: Aggregate close substations: disabled")

    logger.info("Stage 5/5: Add augmented substation to country with no data")

    # get transformers: modelled as lines connecting buses with different voltage
    transformers = get_transformers(buses, lines)

    # get converters: currently modelled as links connecting buses with different polarity
    converters = get_converters(buses, lines)

    logger.info("Save outputs")

    # create clean directory if not already exist
    if not os.path.exists(outputs["lines"]):
        os.makedirs(os.path.dirname(outputs["lines"]), exist_ok=True)

    to_csv_nafix(lines, outputs["lines"])  # Generate CSV
    to_csv_nafix(converters, outputs["converters"])  # Generate CSV
    to_csv_nafix(transformers, outputs["transformers"])  # Generate CSV

    # create clean directory if not already exist
    if not os.path.exists(outputs["substations"]):
        os.makedirs(os.path.dirname(outputs["substations"]), exist_ok=True)
    # Generate CSV
    to_csv_nafix(buses, outputs["substations"])

    return None


if __name__ == "__main__":
    if "snakemake" not in globals():
        from _helpers import mock_snakemake

        os.chdir(os.path.dirname(os.path.abspath(__file__)))
        snakemake = mock_snakemake("build_osm_network")
    configure_logging(snakemake)

    # load default crs
    geo_crs = snakemake.params.crs["geo_crs"]
    distance_crs = snakemake.params.crs["distance_crs"]
    force_ac = snakemake.params.build_osm_network.get("force_ac", False)
    build_osm_network = snakemake.params.build_osm_network
    countries = snakemake.params.countries

    sets_path_to_root("pypsa-earth")

    built_network(
        snakemake.input,
        snakemake.output,
        build_osm_network,
        countries,
        geo_crs,
        distance_crs,
        force_ac=force_ac,
    )<|MERGE_RESOLUTION|>--- conflicted
+++ resolved
@@ -95,29 +95,13 @@
                 )
             )
         )
-<<<<<<< HEAD
         bus1_points = np.array(
             list(
                 lines_sel.geometry.boundary.apply(
                     lambda x: (x.geoms[1].x, x.geoms[1].y)
                 )
-=======
-        if distance_bus0 > 0.0:
-            # the line does not start in the node, thus modify the linestring
-            lines.loc[i, "geometry"] = linemerge(
-                [
-                    LineString(
-                        [
-                            buses.loc[bus0_id, "geometry"],
-                            lines.loc[i, "geometry"].boundary.geoms[0],
-                        ]
-                    ),
-                    lines.loc[i, "geometry"],
-                ]
->>>>>>> 5d3ad203
             )
         )
-<<<<<<< HEAD
         points_buses = np.array(list(buses_sel.geometry.apply(lambda x: (x.x, x.y))))
 
         btree = cKDTree(points_buses)
@@ -134,20 +118,6 @@
             .apply(
                 lambda x: LineString([buses.geometry.loc[x["bus0"]], x["bus_0_coors"]]),
                 axis=1,
-=======
-        if distance_bus1 > 0.0:
-            # the line does not end in the node, thus modify the linestring
-            lines.loc[i, "geometry"] = linemerge(
-                [
-                    lines.loc[i, "geometry"],
-                    LineString(
-                        [
-                            lines.loc[i, "geometry"].boundary.geoms[1],
-                            buses.loc[bus1_id, "geometry"],
-                        ]
-                    ),
-                ]
->>>>>>> 5d3ad203
             )
             .set_crs(crs=lines.crs)
         )
@@ -656,14 +626,8 @@
     # return to original crs
     df_l = df_l.to_crs(lines.crs)
 
-<<<<<<< HEAD
     # remove lines that are rings (included for completion), TODO: this should be a separate function
     df_l = df_l[~df_l.geometry.is_ring].reset_index(drop=True)
-=======
-    lines = df_to_add if lines.empty else pd.concat([lines, df_to_add])
-
-    lines = gpd.GeoDataFrame(lines.reset_index(drop=True), crs=lines.crs)
->>>>>>> 5d3ad203
 
     # buses should not be returned as they are not changed, but included for completion
     return df_l, buses
