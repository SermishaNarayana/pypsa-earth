--- conflicted
+++ resolved
@@ -179,11 +179,7 @@
 
         # read gpkg file
         geodf_temp = gpd.read_file(
-<<<<<<< HEAD
             file_gpkg, layer="ADM_ADM_" + str(cur_layer_id), engine="pyogrio"
-=======
-            file_gpkg, layer="ADM_ADM_" + str(cur_layer_id)
->>>>>>> 313ef0b9
         ).to_crs(geo_crs)
 
         geodf_temp = filter_gadm(
